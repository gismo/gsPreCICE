#include <gismo.h>
#include <gsPreCICE/gsPreCICE.h>
#include <gsPreCICE/gsPreCICEUtils.h>
#include <gsPreCICE/gsPreCICEFunction.h>
#include <gsPreCICE/gsLookupFunction.h>

#include <gsAssembler/gsExprEvaluator.h>
// #include <gsPreCICE/gsPreCICEVectorFunction.h>

#include <gsElasticity/gsMassAssembler.h>
#include <gsElasticity/gsElasticityAssembler.h>


#ifdef gsKLShell_ENABLED
#include <gsKLShell/src/getMaterialMatrix.h>
#include <gsKLShell/src/gsThinShellAssembler.h>
#include <gsKLShell/src/gsMaterialMatrixContainer.h>
#include <gsKLShell/src/gsMaterialMatrixEval.h>
#include <gsKLShell/src/gsMaterialMatrixIntegrate.h>
#endif

#ifdef gsStructuralAnalysis_ENABLED
#include <gsStructuralAnalysis/src/gsDynamicSolvers/gsDynamicExplicitEuler.h>
#include <gsStructuralAnalysis/src/gsDynamicSolvers/gsDynamicImplicitEuler.h>
#include <gsStructuralAnalysis/src/gsDynamicSolvers/gsDynamicNewmark.h>
#include <gsStructuralAnalysis/src/gsDynamicSolvers/gsDynamicBathe.h>
#include <gsStructuralAnalysis/src/gsDynamicSolvers/gsDynamicWilson.h>
#include <gsStructuralAnalysis/src/gsDynamicSolvers/gsDynamicRK4.h>

#include <gsStructuralAnalysis/src/gsStructuralAnalysisTools/gsStructuralAnalysisUtils.h>
#endif

using namespace gismo;
const double PI = 3.14159265;
int main(int argc, char *argv[])
{
    //! [Parse command line]
    bool plot = false;
    bool write = false;
    bool get_readTime = false;
    bool get_writeTime = false;
    index_t plotmod = 1;
    index_t numRefine  = 1;
    index_t numElevate = 1;
    std::string precice_config;
    index_t n = 5;
    index_t m = 5;
    index_t degree = 3;
    int method = 3; // 1: Explicit Euler, 2: Implicit Euler, 3: Newmark, 4: Bathe, 5: Wilson, 6 RK4

    std::string output("");
    std::string dirname = "./output";


    gsCmdLine cmd("Flow over heated plate for PreCICE.");
    cmd.addInt( "e", "degreeElevation",
                "Number of degree elevation steps to perform before solving (0: equalize degree in all directions)", numElevate );
    cmd.addInt( "r", "uniformRefine", "Number of Uniform h-refinement loops",  numRefine );
    cmd.addString( "c", "config", "PreCICE config file", precice_config );
    cmd.addSwitch("plot", "Create a ParaView visualization file with the solution", plot);
    //cmd.addInt("m","plotmod", "Modulo for plotting, i.e. if plotmod==1, plots every timestep", plotmod);
    cmd.addInt("m", "method","1: Explicit Euler, 2: Implicit Euler, 3: Newmark, 4: Bathe, 5: Wilson",method);
    cmd.addSwitch("write", "Create a file with point data", write);
    cmd.addSwitch("readTime", "Get the read time", get_readTime);
    cmd.addSwitch("writeTime", "Get the write time", get_writeTime);
    cmd.addInt   ("n", "dof1", "Number of basis function in one direction"  , n);

    cmd.addInt   ("d", "degree", "Degree of a surface", degree);
    cmd.addString("o", "output", "Name of the output file.", output);
    try { cmd.getValues(argc,argv); } catch (int rv) { return rv; }

    //! [Read input file]
    // GISMO_ASSERT(gsFileManager::fileExists(precice_config),"No precice config file has been defined");

     // Adjust values to the minimum required
    degree = math::max( (index_t)(0), degree    );
    n      = math::max(n, degree + 1);
    m      = math::max(m, degree + 1);

    gsInfo << "----------------------\n\n"
              << "n: " << n << "\n\n"
              << "degree: " << degree << "\n\n"
              << "output: " << output << "\n\n"
              << "----------------------\n\n";

    // 1. construction of a knot vector for each direction
    gsKnotVector<> kv1(0, 1, n - degree - 1, degree + 1);
    gsKnotVector<> kv2(0, 1, m - degree - 1, degree + 1);

    // 2. construction of a basis
    gsTensorBSplineBasis<2, real_t> basis(kv1, kv2);

    // 3. construction of a coefficients
    gsMatrix<> greville = basis.anchors();
    gsMatrix<> coefs (greville.cols(), 3);

    for (index_t col = 0; col != greville.cols(); col++)
    {
        real_t x = greville(0, col);
        real_t y = greville(1, col);

        coefs(col, 0) = x;
        coefs(col, 1) = y;
        coefs(col, 2) = 0;
    }

    // 4. putting basis and coefficients toghether
    gsTensorBSpline<2, real_t>  surface(basis, coefs);

    gsExprEvaluator<> ev;
    ev.setIntegrationElements(basis);
    auto G = ev.getMap(surface);

    // Make the volumetric basis
    //----------------------------------Generating the initial volume----------------------------------
    gsKnotVector<> kv3(0, 1, 0, 3);
    gsTensorBSplineBasis<3, real_t> vbasis(kv1, kv2, kv3);
    gsDebugVar(vbasis);
    gsMatrix<> coefs3D(3*greville.cols(), 3);

    gsFunctionExpr<> thickness("0.1",2);
    gsMatrix<> N;
    gsMatrix<> T = thickness.eval(greville);
    gsMatrix<> dcoefs(greville.cols(), 3);
    dcoefs.setZero();//not needed
    for (index_t k=0; k!=greville.cols(); k++)
    {
        N = ev.eval(sn(G).normalized(),greville.col(k));
        dcoefs.row(k).transpose() = N*T(0,k);
    }
    coefs3D.block(0                ,0,greville.cols(),3) = coefs-dcoefs;
    coefs3D.block(greville.cols()  ,0,greville.cols(),3) = coefs;
    coefs3D.block(2*greville.cols(),0,greville.cols(),3) = coefs+dcoefs;

    coefs3D << coefs-dcoefs, coefs, coefs+dcoefs;
    gsGeometry<>::uPtr volume = vbasis.makeGeometry(coefs3D);
    gsWriteParaview(*volume, "volume",1000,true);
    //----------------------------------Generating the boundary volume----------------------------------

    //----------------------------------Generating the initial surface----------------------------------
    // direction to eliminate
    short_t dir = 2;
    // ASSUMES THICKNESS IS ALWAYS IN DIR2
    // for (index_t k=0; k!=volume.coefs().rows()/volume.basis().component(2).size(); k++)

    index_t componentSize = volume->coefs().rows()/3;
    gsMatrix<> coefsSurf(componentSize,3);
    coefsSurf.setZero();
    gsMatrix<> dcoefsSurf(componentSize,3);

    gsDebugVar(componentSize);

    gsDebugVar(coefsSurf.dim());
    gsDebugVar(coefs3D.dim());

    gsDebugVar(N);



    for (index_t k=0; k!=componentSize; k++)
    {
        coefsSurf.row(k) = (coefs3D.row(k)+coefs3D.row(k+2*componentSize))/2;
        dcoefsSurf.row(k) = (coefs3D.row(k+2*componentSize)-coefs3D.row(k))/2; // think about the normal
    }
    coefsSurf.transposeInPlace();
    dcoefsSurf.transposeInPlace();
    gsWriteParaviewPoints(coefsSurf, "coefsSurf");
    gsWriteParaviewPoints(dcoefsSurf, "dcoefsSurf");

    gsGeometry<>::uPtr surf_mid = basis.makeGeometry(coefsSurf.transpose());
    gsMultiPatch<> mid_surface_geom;
    mid_surface_geom.addPatch(std::move(surf_mid)); // Use std::move to transfer ownership. The coefs for mid_surface_geom is 3D.



    gsWriteParaview(mid_surface_geom, "surf_mid",1000,true);

    gsMatrix<> quad_shell_uv = gsQuadrature::getAllNodes(basis.basis(0),quadOptions);
    gsMatrix<> quad_shell_xy = mid_surface_geom.eval(quad_shell_uv); // Quadrature points in the physical domain



    // Embed the 2D geometry to 3D
    gsMultiPatch<> solutions;
    // patches.embed(3);
    // source function, rhs
    gsConstantFunction<> g(0.,0.,3);

    // source function, rhs
    gsConstantFunction<> gravity(0.,0.,3);

    //----------------------------------[! Setup expression assembler for normal vectors] ----------------------------------


    real_t rho = 3000;
    real_t E = 4e6;
    real_t nu = 0.3;
    // real_t nu = 0.3;
    real_t mu = E / (2.0 * (1.0 + nu));
    real_t lambda = E * nu / ((1.0 + nu) * (1.0 - 2.0 * nu));

    /*
     * Initialize the preCICE participant
     *
     *
     */
    std::string participantName = "Solid";
    // gsPreCICE<real_t> participant(participantName, precice_config);

        /*
     * Data initialization
     *
     * This participant creates its own mesh, and it writes and reads displacements and stresses on its mesh.
     * The follow meshes and data are made available:
     *
     * - Meshes:
     *   + SolidMesh:               This mesh contains the integration points as mesh vertices
     *
     * - Data:
     *   + DisplacementData:    This data is defined on the SolidMesh and stores the displacement at the integration points
     *   + StressData:           This data is defined on the SolidMesh and stores pressure/forces at the integration points
     */
    std::string SolidMesh        = "Solid-Mesh";
    std::string StressData       = "Force";
    std::string DisplacementData = "Displacement";

    std::vector<patchSide> couplingInterfaces(2);
    couplingInterfaces[0] = patchSide(0,boundary::front);
    // couplingInterfaces[1] = patchSide(0,boundary::north);
    couplingInterfaces[2] = patchSide(0,boundary::back);

    index_t numQuadPtFront = 64;
    // index_t numQuadPtNorth = 24;
    index_t numQuadPtBack = 64;


    // Step 1: SolidMesh
    // Get the quadrature nodes on the coupling interface
    gsOptionList quadOptions = gsExprAssembler<>::defaultOptions();


    //We only want the left boundary quadrature points
    gsMatrix<> quad_uv = gsQuadrature::getAllNodes(vbasis.basis(0),quadOptions,couplingInterfaces);
    gsDebugVar(quad_uv);

    gsMatrix<> quad_xy = volume->eval(quad_uv); // Quadrature points in the physical domain

    gsDebugVar(quad_xy.dim());

    gsWriteParaviewPoints(quad_xy, "quadPointsAll");

    gsVector<index_t> quadPointIDs;
    // participant.addMesh(SolidMesh,quad_xy,quadPointIDs); //Set the vertices to be datapoints (quadpoints in physical domain)

    // real_t precice_dt = participant.initialize();

    gsBoundaryConditions<> bcInfo;

    bcInfo.addCondition(0, boundary::south, condition_type::dirichlet, 0, 0, false, 0);
    bcInfo.addCondition(0, boundary::south, condition_type::dirichlet, 0, 0, false, 1);
    bcInfo.addCondition(0, boundary::south, condition_type::dirichlet, 0, 0, false, 2);
    bcInfo.addCondition(0, boundary::south, condition_type::clamped, 0, 0, false, -1);
          
    bcInfo.setGeoMap(mid_surface_geom);

    // Set up the material matrices
    gsFunctionExpr<> E_modulus(std::to_string(E),3);
    gsFunctionExpr<> PoissonRatio(std::to_string(nu),3);
    gsFunctionExpr<> Density(std::to_string(rho),3);

    gsFunctionExpr<> t("0.1",3);

    std::vector<gsFunctionSet<>*> parameters(2);
    parameters[0] = &E_modulus;
    parameters[1] = &PoissonRatio;

    gsOptionList options;

<<<<<<< HEAD
    // gsMaterialMatrixBase<real_t>* materialMatrix;
=======


    // Question: how to map the force information onto quad points as a surface force for gsThinShellAssembler?
    gsMatrix<> quadPointsData(quad_shell_xy.rows(), quad_shell_xy.cols()); // Ensure the dimensions match
    quadPointsData.setZero();

    gsLookupFunction<real_t> surfForce(quad_shell_xy, quadPointsData);

    // gsMatrix<> displacementData = gsMatrix<>::Zero(3, comPt.rows());
    // displacementData.setRandom();

 

>>>>>>> 0836fcab
    gsMaterialMatrixBase<real_t>::uPtr materialMatrix;
    options.addInt("Material","Material model: (0): SvK | (1): NH | (2): NH_ext | (3): MR | (4): Ogden",0);
    options.addInt("Implementation","Implementation: (0): Composites | (1): Analytical | (2): Generalized | (3): Spectral",1);
    materialMatrix = getMaterialMatrix<3, real_t>(patches, t, parameters, Density, options);

    gsLookupFunction<real_t> surfForce(quad_shell_xy, quadPointsData);

    gsThinShellAssembler<3, real_t, false> assembler(patches, basis, bcInfo, surfForce, materialMatrix);
    gsOptionList assemblerOptions = options.wrapIntoGroup("Assembler");

    assembler.assemble();
    assembler.setOptions(assemblerOptions);

    index_t timestep = 0;
    index_t timestep_checkpoint = 0;

    // Compute the mass matrix (since it is constant over time)
    assembler.assembleMass();
    gsSparseMatrix<> M = assembler.massMatrix();
    assembler.assemble();
    gsSparseMatrix<> K = assembler.matrix();

    gsFileManager::mkdir(dirname); 
    gsParaviewCollection collection(dirname + "/solution");

    // Time step
    // real_t dt = 0.1;
    real_t t_read = 0;
    real_t t_write = 0;
    real_t dt = precice_dt;

    gsStructuralAnalysisOps<real_t>::Jacobian_t Jacobian = [&assembler,&solutions](gsMatrix<real_t> const &x, gsSparseMatrix<real_t> & m) 
    {
        // to do: add time dependency of forcing
        // For the shell
        ThinShellAssemblerStatus status;
        assembler.constructSolution(x, solutions);
        status = assembler.assembleMatrix(solutions);
        m = assembler.matrix();
        return true;
    };


    // Function for the Residual
    gsStructuralAnalysisOps<real_t>::TResidual_t Residual = [&assembler,&solutions](gsMatrix<real_t> const &x, real_t t, gsVector<real_t> & result)
    {
        //Add assemble vector JL
        ThinShellAssemblerStatus status;
        assembler.constructSolution(x,solutions);
        status = assembler.assembleVector(solutions);
        result = assembler.rhs();
        return true;
    };


    gsSparseMatrix<> C = gsSparseMatrix<>(assembler.numDofs(),assembler.numDofs());
    gsStructuralAnalysisOps<real_t>::Damping_t Damping = [&C](const gsVector<real_t> &, gsSparseMatrix<real_t> & m) { m = C; return true; };
    gsStructuralAnalysisOps<real_t>::Mass_t    Mass    = [&M](                          gsSparseMatrix<real_t> & m) { m = M; return true; };

    gsDynamicBase<real_t> * timeIntegrator;
    if (method==1)
        timeIntegrator = new gsDynamicExplicitEuler<real_t,true>(Mass,Damping,Jacobian,Residual);
    else if (method==2)
        timeIntegrator = new gsDynamicImplicitEuler<real_t,true>(Mass,Damping,Jacobian,Residual);
    else if (method==3)
        timeIntegrator = new gsDynamicNewmark<real_t,true>(Mass,Damping,Jacobian,Residual);
    else if (method==4)
        timeIntegrator = new gsDynamicBathe<real_t,true>(Mass,Damping,Jacobian,Residual);
    else if (method==5)
    {
        timeIntegrator = new gsDynamicWilson<real_t,true>(Mass,Damping,Jacobian,Residual);
        timeIntegrator->options().setReal("gamma",1.4);
    }
    else if (method==6)
        timeIntegrator = new gsDynamicRK4<real_t,true>(Mass,Damping,Jacobian,Residual);
    else
        GISMO_ERROR("Method "<<method<<" not known");


    timeIntegrator->options().setReal("DT",dt);
    timeIntegrator->options().setReal("TolU",1e-3);
    timeIntegrator->options().setSwitch("Verbose",true);

    // Project u_wall as ini
    // tial condition (violates Dirichlet side on precice interface)
    // RHS of the projection
    gsMatrix<> solVector;
    solVector.setZero(assembler.numDofs(),1);

    // Assemble the RHS
    gsVector<> F = assembler.rhs();

    gsDebugVar(F);

    gsVector<> F_checkpoint, U_checkpoint, V_checkpoint, A_checkpoint, U, V, A;

    F_checkpoint = F;
    U_checkpoint = U = gsVector<real_t>::Zero(assembler.numDofs(),1);
    V_checkpoint = V = gsVector<real_t>::Zero(assembler.numDofs(),1);
    A_checkpoint = A = gsVector<real_t>::Zero(assembler.numDofs(),1);

    real_t time = 0;
    if (plot)
    {
        gsMultiPatch<> solution;
        gsVector<> displacements = U;
        solution = assembler.constructDisplacement(displacements);
        solution.patch(0).coefs() -= patches.patch(0).coefs();// assuming 1 patch here
        gsField<> solField(patches,solution);
        std::string fileName = dirname + "/solution" + util::to_string(timestep);
        gsWriteParaview<>(solField, fileName, 500);
        fileName = "solution" + util::to_string(timestep) + "0";
        collection.addTimestep(fileName,time,".vts");
    }

    // gsMatrix<> points(2,1);
    // points.col(0)<<0.5,1;

    // gsStructuralAnalysisOutput<real_t> writer("./output/pointData.csv",points);
    // writer.init({"x","y","z"},{"time"}); // point1 - x, point1 - y, point1 - z, time

    gsMatrix<> pointDataMatrix;
    gsMatrix<> otherDataMatrix(1,1);

    gsMatrix<> ForceData(3, quad_xy.cols());
    gsMatrix<> quadPointsNormalData(3, quadPointsAll.cols());
    // comForceData.setZero();

    // Evaluate the normal vector for the mid surface
    gsExprEvaluator<> ev_shell;
    ev_shell.setIntegrationElements(basis);
    auto G_shell = ev_shell.getMap(mid_surface_geom);
    

    gsMatrix<> N_shell(3, quad_xy.rows());

    gsMatrix<> T_shell = thickness.eval(greville);

    gsMatrix<> deformed_thickness(greville.cols(), 3);

    for (index_t k=0; k!=quad_uv.rows(); k++)
    {
        N_shell.row(k) = ev.eval( sn(G_shell).normalized(), quad_uv.row(k) );
        deformed_thickness.row(k) = N_shell.row(k) * T_shell(0,k);
    }

    gsMatrix<> ForceDataShell(quad_shell_uv.rows(), 3);

     while (participant.isCouplingOngoing())
    {
        if (participant.requiresWritingCheckpoint())
        {
            U_checkpoint = U;
            V_checkpoint = V;
            A_checkpoint = A;

            gsInfo<<"Checkpoint written:\n";
            gsInfo<<"\t ||U|| = "<<U.norm()<<"\n";
            gsInfo<<"\t ||V|| = "<<V.norm()<<"\n";
            gsInfo<<"\t ||A|| = "<<A.norm()<<"\n";

            timestep_checkpoint = timestep;
        }

        // assembler.assemble();
        // F = assembler.rhs();

        gsDebugVar(bcInfo);
        
        participant.readData(SolidMesh,StressData,quadPointIDs,ForceData);

        gsDebugVar(ForceData);

<<<<<<< HEAD
     
        //Is this really an average? (maybe need to consider normal vector)
        for (index_t i = 0; i < quad_uv.rows(); ++i) 
        {
            // Add the first half and second half values and divide by 2
            quadPointsData.row(i) = (ForceData.row(i)  + ForceData.row(i + numQuadPtFront )) / 2.0;
        }


        gsDebugVar(quadPointsData);

=======
        // Is this really an average? (maybe need to consider normal vector)
        for (index_t i = 0; i < quadPointsData.cols(); ++i)
        {
            // Add the first half and second half values and divide by 2
            quadPointsData.col(i) = ((ForceData.col(i)) + (ForceData.col(i + numQuadPtFront))) / 2.0;

        }

>>>>>>> 0836fcab
        if (get_readTime)
            t_read += participant.readTime();
        // forceMesh.patch(0).coefs() = forceControlPoints.transpose();

        // forceMesh.embed(3);
        assembler.assemble();
        F = assembler.rhs();

        // solve gismo timestep
        gsInfo << "Solving timestep " << time << "...\n";
        timeIntegrator->step(time,dt,U,V,A);
        solVector = U;
        gsInfo<<"Finished\n";

        // potentially adjust non-matching timestep sizes
        dt = std::min(dt,precice_dt);

        gsMultiPatch<> solution;
        gsVector<> displacements = U;
        solution = assembler.constructDisplacement(displacements);

        gsDebugVar(displacements);

        gsMatrix<> MidPointDisp = solution.patch(0).eval(quad_shell_uv);

<<<<<<< HEAD
        gsMatrix<> DisplacementData(quad_xy.rows(), 3);
=======
        gsMatrix<> displacementData(quad_xy.rows(), quad_xy.cols());
        displacementData.setZero();
>>>>>>> 0836fcab

        DisplacementData << MidPointDisp, MidPointDisp;

        // gsMatrix<> deformed_thickness(greville.cols(), 3);

        // for (index_t k=0; k!=greville.cols(); k++)
        // {
        //     N_shell.row(k) = ev.eval( sn(G_shell).normalized(), greville.row(k) );
        //     deformed_thickness.row(k) = N_shell.row(k) * T_shell(0,k);
        // }

        // gsMatrix<> deformedcoefs3D(3*greville.cols(), 3);

        // deformedcoefs3D.block(0                ,0,greville.cols(),3) = displacements - deformed_thickness;
        // deformedcoefs3D.block(greville.cols()  ,0,greville.cols(),3) = displacements;
        // deformedcoefs3D.block(2*greville.cols(),0,greville.cols(),3) = displacements + deformed_thickness;


        // gsMatrix<> dispPoints(2, dispLeft.cols() + dispRight.cols());
        // dispPoints << dispLeft, dispRight;


        // write heat fluxes to interface
        participant.writeData(SolidMesh,DisplacementData,quadPointIDs,DisplacementData);
        
        if (get_writeTime)
            t_write +=participant.writeTime();


        // do the coupling
        precice_dt =participant.advance(dt);

        if (participant.requiresReadingCheckpoint())
        {
            U = U_checkpoint;
            V = V_checkpoint;
            A = A_checkpoint;
            timestep = timestep_checkpoint;
        }
        else
        {
            // gsTimeIntegrator advances the time step                   
            // advance variables
            time += dt;
            timestep++;

            gsField<> solField(patches,solution);
            if (timestep % plotmod==0 && plot)
            {
                // solution.patch(0).coefs() -= patches.patch(0).coefs();// assuming 1 patch here
                std::string fileName = dirname + "/solution" + util::to_string(timestep);
                gsWriteParaview<>(solField, fileName, 500);
                fileName = "solution" + util::to_string(timestep) + "0";
                collection.addTimestep(fileName,time,".vts");
            }
            solution.patch(0).eval_into(points,pointDataMatrix);
            otherDataMatrix<<time;
            writer.add(pointDataMatrix,otherDataMatrix);
        }
    }
    if (get_readTime)
    {
        gsInfo << "Read time: " << t_read << "\n";
    }

    if (get_writeTime)
    {
        gsInfo << "Write time: " << t_write << "\n";
    }

    if (plot)
    {
        collection.save();
    }

    delete timeIntegrator;
    return  EXIT_SUCCESS;

}
<|MERGE_RESOLUTION|>--- conflicted
+++ resolved
@@ -276,23 +276,7 @@
 
     gsOptionList options;
 
-<<<<<<< HEAD
     // gsMaterialMatrixBase<real_t>* materialMatrix;
-=======
-
-
-    // Question: how to map the force information onto quad points as a surface force for gsThinShellAssembler?
-    gsMatrix<> quadPointsData(quad_shell_xy.rows(), quad_shell_xy.cols()); // Ensure the dimensions match
-    quadPointsData.setZero();
-
-    gsLookupFunction<real_t> surfForce(quad_shell_xy, quadPointsData);
-
-    // gsMatrix<> displacementData = gsMatrix<>::Zero(3, comPt.rows());
-    // displacementData.setRandom();
-
- 
-
->>>>>>> 0836fcab
     gsMaterialMatrixBase<real_t>::uPtr materialMatrix;
     options.addInt("Material","Material model: (0): SvK | (1): NH | (2): NH_ext | (3): MR | (4): Ogden",0);
     options.addInt("Implementation","Implementation: (0): Composites | (1): Analytical | (2): Generalized | (3): Spectral",1);
@@ -466,7 +450,6 @@
 
         gsDebugVar(ForceData);
 
-<<<<<<< HEAD
      
         //Is this really an average? (maybe need to consider normal vector)
         for (index_t i = 0; i < quad_uv.rows(); ++i) 
@@ -478,16 +461,6 @@
 
         gsDebugVar(quadPointsData);
 
-=======
-        // Is this really an average? (maybe need to consider normal vector)
-        for (index_t i = 0; i < quadPointsData.cols(); ++i)
-        {
-            // Add the first half and second half values and divide by 2
-            quadPointsData.col(i) = ((ForceData.col(i)) + (ForceData.col(i + numQuadPtFront))) / 2.0;
-
-        }
-
->>>>>>> 0836fcab
         if (get_readTime)
             t_read += participant.readTime();
         // forceMesh.patch(0).coefs() = forceControlPoints.transpose();
@@ -513,12 +486,8 @@
 
         gsMatrix<> MidPointDisp = solution.patch(0).eval(quad_shell_uv);
 
-<<<<<<< HEAD
-        gsMatrix<> DisplacementData(quad_xy.rows(), 3);
-=======
         gsMatrix<> displacementData(quad_xy.rows(), quad_xy.cols());
         displacementData.setZero();
->>>>>>> 0836fcab
 
         DisplacementData << MidPointDisp, MidPointDisp;
 
@@ -542,7 +511,7 @@
 
 
         // write heat fluxes to interface
-        participant.writeData(SolidMesh,DisplacementData,quadPointIDs,DisplacementData);
+        participant.writeData(SolidMesh,DisplacementData,quadPointIDs,displacementData);
         
         if (get_writeTime)
             t_write +=participant.writeTime();
