--- conflicted
+++ resolved
@@ -305,20 +305,10 @@
     {
         GISMO_ASSERT(coords.rows() == m_meshDims.at(meshName), "Dimension of the points (" << coords.rows() << ") is not equal to the dimension of mesh " << meshName << " (" << m_meshDims.at(meshName) << ")\n");
         IDs.resize(coords.cols());
-<<<<<<< HEAD
-        const std::map<gsVector<T>,index_t,mapCompare> & map = m_maps.at(this->getMeshID(meshName));
-        T tolerace = 1e-3; // Define a tolerance for coordinate comparison
-
-        for (index_t k=0; k!=coords.cols(); k++)
-#ifdef  NDEBUG
-            IDs.at(k) = map.at(coords.col(k));
-#else
-=======
         const std::map<gsVector<T>, index_t, mapCompare> & map = m_maps.at(this->getMeshID(meshName));
         const T tolerance = 100 * math::numeric_limits<T>::digits10(); // Adjusted tolerance for coordinate comparison
     
         for (index_t k = 0; k != coords.cols(); ++k)
->>>>>>> fc6abb9c
         {
             typename std::map<gsVector<T>, index_t, mapCompare>::const_iterator it = std::find_if(map.begin(), map.end(),
                 [&](const std::pair<gsVector<T>, index_t>& entry) {
